--- conflicted
+++ resolved
@@ -22,14 +22,8 @@
 
 from oslo_config import cfg
 import oslo_messaging as messaging
-<<<<<<< HEAD
 from oslo_messaging import notify  # noqa
 from oslo_messaging import rpc  # noqa
-
-=======
-from oslo_messaging import notify
-from oslo_messaging import rpc
->>>>>>> fed1f734
 
 LOG = logging.getLogger()
 
